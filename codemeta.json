--- conflicted
+++ resolved
@@ -42,7 +42,6 @@
         },
         {
             "@type": "Person",
-<<<<<<< HEAD
             "@id": "https://orcid.org/ 0000-0002-9852-2469",
             "givenName": "Donggeun",
             "familyName": "Tak",
@@ -54,9 +53,7 @@
         },
         {
             "@type": "Person",
-=======
             "@id": "https://orcid.org/0000-0002-3066-724X",
->>>>>>> e72057a4
             "givenName": "Alice",
             "familyName": "Donini",
             "email": "alice.donini@inaf.it",
