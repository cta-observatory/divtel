#!/usr/bin/env python
# Licensed under an MIT license - see LICENSE

from setuptools import setup, find_packages
from pathlib import Path


## read __version__
with open(Path(__file__).parent.absolute().joinpath('divtel/version.py')) as f:
    exec(f.read())


setup(name='divtel',
      version=__version__,
      description="Divergent pointing mode for Imaging Atmospheric Cherenkov Telescopes arrays",
      packages=find_packages(),
      install_requires=['astropy',
                        'numpy',
                        'matplotlib',
<<<<<<< HEAD
                        'astroplan==0.8',
                        'descartes==1.1.0',
                        'ipython',
                        'Shapely==1.8.0',
                        'ipywidgets',
=======
                        'setuptools_scm'
>>>>>>> e72057a4
                        ],
      extras_require={'tests': ['pytest', 'pytest-ordering'],
                      'examples': ['ipywidgets', 'ipympl', 'nodejs']
                      },
      package_data={},
<<<<<<< HEAD
      author='T. Vuillaume, A. Donini, D. Tak, T. Gasparetto',
      author_email='thomas.vuillaume[at]lapp.in2p3.fr',
=======
      author='T. Vuillaume, A. Donini, T. Gasparetto',
      author_email='thomas.vuillaume@lapp.in2p3.fr',
>>>>>>> e72057a4
      license='MIT',
      url='https://github.com/cta-observatory/divtel',
      long_description="Visit https://github.com/cta-observatory/divtel",
      use_scm_version={
          "write_to": Path(__file__).parent.joinpath("divtel/_version.py"),
          "write_to_template": "__version__ = '{version}'",
      },
      )<|MERGE_RESOLUTION|>--- conflicted
+++ resolved
@@ -17,27 +17,20 @@
       install_requires=['astropy',
                         'numpy',
                         'matplotlib',
-<<<<<<< HEAD
                         'astroplan==0.8',
                         'descartes==1.1.0',
                         'ipython',
                         'Shapely==1.8.0',
                         'ipywidgets',
-=======
-                        'setuptools_scm'
->>>>>>> e72057a4
+                        'setuptools_scm',
                         ],
       extras_require={'tests': ['pytest', 'pytest-ordering'],
                       'examples': ['ipywidgets', 'ipympl', 'nodejs']
                       },
       package_data={},
-<<<<<<< HEAD
-      author='T. Vuillaume, A. Donini, D. Tak, T. Gasparetto',
-      author_email='thomas.vuillaume[at]lapp.in2p3.fr',
-=======
-      author='T. Vuillaume, A. Donini, T. Gasparetto',
+      author='T. Vuillaume, A. Donini, D.Tak, T. Gasparetto',
       author_email='thomas.vuillaume@lapp.in2p3.fr',
->>>>>>> e72057a4
+
       license='MIT',
       url='https://github.com/cta-observatory/divtel',
       long_description="Visit https://github.com/cta-observatory/divtel",
